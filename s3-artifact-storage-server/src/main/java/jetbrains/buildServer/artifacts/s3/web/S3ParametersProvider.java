/*
 * Copyright 2000-2020 JetBrains s.r.o.
 *
 * Licensed under the Apache License, Version 2.0 (the "License");
 * you may not use this file except in compliance with the License.
 * You may obtain a copy of the License at
 *
 * http://www.apache.org/licenses/LICENSE-2.0
 *
 * Unless required by applicable law or agreed to in writing, software
 * distributed under the License is distributed on an "AS IS" BASIS,
 * WITHOUT WARRANTIES OR CONDITIONS OF ANY KIND, either express or implied.
 * See the License for the specific language governing permissions and
 * limitations under the License.
 */

package jetbrains.buildServer.artifacts.s3.web;

import jetbrains.buildServer.artifacts.s3.S3Constants;

public class S3ParametersProvider {
  public String getBucketName() {
    return S3Constants.S3_BUCKET_NAME;
  }

  public String getBucketNameWasProvidedAsString() {
    return S3Constants.S3_BUCKET_NAME_WAS_PROVIDED_AS_STRING;
  }

  public String getUsePresignUrlsForUpload() {
    return S3Constants.S3_USE_PRE_SIGNED_URL_FOR_UPLOAD;
  }

  public String getUseSignatureVersion4() {
    return S3Constants.S3_USE_SIGNATURE_V4;
  }

  public String getContainersPath() {
    return String.format("/plugins/s3-artifact-storage/%s.html", S3Constants.S3_SETTINGS_PATH);
  }

  public String getForceVirtualHostAddressing() {
    return S3Constants.S3_FORCE_VIRTUAL_HOST_ADDRESSING;
  }

<<<<<<< HEAD
  public String getWithDisableParallelDownloads() {
    return S3Constants.S3CONFIG_DISABLE_PARALLEL_DOWNLOADS;
  }

  public String getWithMinimumUploadPartSize() {
    return S3Constants.S3CONFIG_MINIMUM_UPLOAD_PART_SIZE;
  }

  public String getWithMultipartUploadThreshold() {
    return S3Constants.S3CONFIG_MULTIPART_UPLOAD_THRESHOLD;
=======
  public String getPathPrefix() {
    return S3Constants.S3_PATH_PREFIX_SETTING;
>>>>>>> 2228bd03
  }
}<|MERGE_RESOLUTION|>--- conflicted
+++ resolved
@@ -43,7 +43,6 @@
     return S3Constants.S3_FORCE_VIRTUAL_HOST_ADDRESSING;
   }
 
-<<<<<<< HEAD
   public String getWithDisableParallelDownloads() {
     return S3Constants.S3CONFIG_DISABLE_PARALLEL_DOWNLOADS;
   }
@@ -54,9 +53,9 @@
 
   public String getWithMultipartUploadThreshold() {
     return S3Constants.S3CONFIG_MULTIPART_UPLOAD_THRESHOLD;
-=======
+  }
+  
   public String getPathPrefix() {
     return S3Constants.S3_PATH_PREFIX_SETTING;
->>>>>>> 2228bd03
   }
 }