--- conflicted
+++ resolved
@@ -17,11 +17,7 @@
 ext {
   versionNumber = project.hasProperty('versionNumber') ? property('versionNumber') : 'SNAPSHOT-' + new Date().format('yyyyMMddHHmmss')
   projectIds = ['group': 'teamcity-s3-storage', 'version': versionNumber, 'artifact': 's3-artifact-storage']
-<<<<<<< HEAD
-  teamcityVersion = project.hasProperty('teamcityVersion') ? property('teamcityVersion') : '2020.1-SNAPSHOT'
-=======
   teamcityVersion = project.hasProperty('teamcityVersion') ? property('teamcityVersion') : '2020.1.1-SNAPSHOT'
->>>>>>> 2228bd03
   awsCoreVersion = project.hasProperty('awsCoreVersion') ? property('awsCoreVersion') : teamcityVersion
 }
 
@@ -47,10 +43,3 @@
   test.useTestNG()
   jar.version = null
 }
-<<<<<<< HEAD
-
-wrapper {
-  gradleVersion = '5.1.1'
-}
-=======
->>>>>>> 2228bd03
